import os
import torch
import numpy as np
from torch.utils.data import Dataset, DataLoader
# import active learning components
from active.core import strategies
from active.core.loop import ActiveLoop
from active.core.metrics import AreaUnderLearningCurve, WorkSavedOverSampling
from active.helpers.engine import ActiveLearningEvents, ActiveLearningEngine
from active.helpers.evaluator import Evaluator
from active.core.utils.model import get_encoder_from_model
# import ignite
from ignite.engine import Events
from ignite.metrics import ConfusionMatrix
from ignite.contrib.handlers.tqdm_logger import ProgressBar
# dimensionality reduction
from sklearn.manifold import TSNE
# others
import transformers
from math import ceil
from matplotlib import pyplot as plt
from pydantic import BaseModel, validator
# base config and helper function
from active.scripts.run_train import Task, ExperimentConfig

def visualize_embeds(strategy):
    # get selected indices and processing output of unlabeled pool
    idx = strategy.selected_indices
    output = strategy.output
    output = output if output.ndim == 2 else \
        output.reshape(-1, 1) if output.ndim == 1 else \
        output.flatten(start_dim=1)
    # reduce dimension for visualization using t-sne    
    X = TSNE(
        n_components=2,
        perplexity=50,
        learning_rate='auto',
        init='random'
    ).fit_transform(
        X=output
    )
    # plot
    fig, ax = plt.subplots()
    ax.scatter(X[:, 0], X[:, 1], s=1.0, color="blue", alpha=0.1)
    ax.scatter(X[idx, 0], X[idx, 1], s=2.0, color='red', alpha=1.0)
    ax.legend(['pool', 'query'])
    # return axes and figure
    return ax, fig

class ActiveLearningConfig(BaseModel):
    """ Active Learning Configuration Model """
    task:Task =None
    # strategy to use
    strategy:str
    # budget and query size
    budget:int
    query_size:int
    # validation split
    val_ratio:float =0.9

    @property
    def num_steps(self):
        return ceil(self.budget / self.query_size)

    def build_strategy(self, model:transformers.PreTrainedModel) -> strategies.AbstractStrategy:
        if self.strategy == 'random':
            return strategies.Random()
        elif self.strategy == 'least-confidence':
            return strategies.LeastConfidence(model)
        elif self.strategy == 'prediction-entropy':
            return strategies.PredictionEntropy(model)
        elif self.strategy == 'badge' and self.task == Task.SEQUENCE:
            return strategies.BadgeForSequenceClassification(
                get_encoder_from_model(model),
                model.classifier
            )
        elif self.strategy == 'badge' and self.task in [Task.BIO_TAGGING, Task.NESTED_BIO_TAGGING]:
            return strategies.BadgeForTokenClassification(
                get_encoder_from_model(model),
                model.classifier
            )
        elif self.strategy == 'alps':
            return strategies.AlpsConstantEmbeddings(model, mlm_prob=0.15)
        elif self.strategy == 'egl':
            return strategies.EglByTopK(model, k=5)
        elif self.strategy == 'egl-sampling':
            return strategies.EglBySampling(model, k=8)
        elif self.strategy == 'entropy-over-max':
            return strategies.EntropyOverMax(model)
        elif self.strategy == 'entropy-over-max-ignore':
            return strategies.EntropyOverMax(model, ignore_labels=[0])
        elif self.strategy == 'entropy-over-max-sample':
            return strategies.EntropyOverMax(model, random_sample=True)
        elif self.strategy == 'avg-entropy-over-max':
            return strategies.AvgEntropyOverMax(model)

        raise ValueError("Unrecognized strategy: %s" % self.strategy)

class AlExperimentConfig(ExperimentConfig):
    """ Active Learning Experiment Configuration """

    # add active learning config to experiment config
    active:ActiveLearningConfig

    @validator('active', pre=True)
    def _pass_task_to_active_config(cls, v, values):
        assert 'task' in values
        if isinstance(v, BaseModel):
            return v.copy(update={'task': values.get('task')})
        elif isinstance(v, dict):
            return v | {'task': values.get('task')}

def active(config:str, seed:int, strategy:str, budget:int, query_size:int, use_cache:bool, disable_tqdm:bool =False):
    import wandb

    # parse configuration and apply overwrites
    config = AlExperimentConfig.parse_file(config)
    config.active.strategy = strategy or config.active.strategy
    config.active.budget = budget or config.active.budget
    config.active.query_size = query_size or config.active.query_size
    print("Config:", config.json(indent=2))

    # set random seed
    torch.manual_seed(seed)
    np.random.seed(seed)

    # load datasets
    ds = config.load_dataset(use_cache=use_cache)

    # keep tokenizer around as it is used in event handler
    tokenizer = config.model.tokenizer
    # load model and build strategy
    model = config.load_model()
    strategy = config.active.build_strategy(model)
    # attach progress bar to strategy
    if not disable_tqdm:
        ProgressBar(ascii=True, desc='Strategy').attach(strategy)

    # create trainer, validator and tester engines
    trainer = config.trainer.build_trainer(model)
    validator = Evaluator(model)
    tester = Evaluator(model)
    # attach metrics
    config.data.attach_metrics(trainer, tag="train")
    config.data.attach_metrics(validator, tag="val")
    config.data.attach_metrics(tester, tag="test")
    # attach progress bar
    if not disable_tqdm:
        ProgressBar(ascii=True).attach(trainer, output_transform=lambda output: {'L': output['loss']})
        ProgressBar(ascii=True, desc='Validating').attach(validator)
        ProgressBar(ascii=True, desc='Testing').attach(tester)
    # attach confusion matrix metric to tester
    # needed for some active learning metrics
    ConfusionMatrix(
        # for nested bio tagging the label space is the entity
        # types, however the confusion matrix is computed over B,I,O tags
        num_classes=3 if config.task is Task.NESTED_BIO_TAGGING else len(config.data.label_space),
        output_transform=tester.get_logits_and_labels
    ).attach(tester, "cm")

    # create active learning loop
    loop = ActiveLoop(
        pool=ds['train'],
        strategy=strategy,
        batch_size=config.trainer.batch_size,
        query_size=config.active.query_size,
        init_strategy=strategy if isinstance(strategy, strategies.Alps) else strategies.Random()
    )
    # create active learning engine
    al_engine = ActiveLearningEngine(
        trainer=trainer,
        trainer_run_kwargs=config.trainer.run_kwargs,
        train_batch_size=config.trainer.batch_size,
        eval_batch_size=config.trainer.batch_size,
        val_ratio=config.active.val_ratio
    )

    @al_engine.on(Events.ITERATION_STARTED)
    def on_started(engine):
        # log active learning step
        i = engine.state.iteration
        print("-" * 8, "AL Step %i" % i, "-" * 8)

    @al_engine.on(ActiveLearningEvents.DATA_SAMPLING_COMPLETED)
    def save_selected_samples(engine):
        # create path to save samples in
        path = os.path.join(
            "output",
            os.environ.get("WANDB_RUN_GROUP", "default"),
            os.environ.get("WANDB_NAME", "default-run"),
        )
        os.makedirs(path, exist_ok=True)
        # get selected samples and re-create input texts
        data = engine.state.batch
        texts = tokenizer.batch_decode(
            sequences=[sample['input_ids'] for sample in data],
            skip_special_tokens=True
        )
        # save selected samples to file
        with open(os.path.join(path, "step-%i.txt" % len(engine.train_dataset)), 'w+') as f:
            f.write('\n'.join(texts))

    @al_engine.on(Events.ITERATION_COMPLETED)
    def evaluate_and_log(engine):

        # create validation and test dataloaders
        val_loader = DataLoader(engine.val_dataset, batch_size=64, shuffle=False)
        test_loader = DataLoader(ds['test'], batch_size=64, shuffle=False)
        # evaluate on val and test set
        val_metrics = validator.run(val_loader).metrics
        test_metrics = tester.run(test_loader).metrics
        # don't log test confusion matrix
        test_metrics = test_metrics.copy()
        test_metrics.pop('cm')
        # log both train and test metrics
        print("Step:", engine.state.iteration, "-" * 15)
        print("Training Converged:", trainer.converged)
        if config.task is Task.SEQUENCE:
            print("Train F-Score:", trainer.state.metrics['train/F'])
            print("Val   F-Score:", val_metrics['val/F'])
            print("Test  F-Score:", test_metrics['test/F'])
        elif config.task in (Task.BIO_TAGGING, Task.NESTED_BIO_TAGGING):
            print("Train Entity F-Score:", trainer.state.metrics['train/entity/weighted avg/F'])
            print("Val   Entity F-Score:", val_metrics['val/entity/weighted avg/F'])
            print("Test  Entity F-Score:", test_metrics['test/entity/weighted avg/F'])

        # get total time spend in strategy
        strategy_time = loop.strategy.state.times[Events.COMPLETED.name]
        strategy_time = {'times/strategy': strategy_time} if strategy_time is not None else {}
        # log total number of tokens annotated
        tokens_annotated = {
            '#tokens/train': engine.num_train_tokens,
            '#tokens/val': engine.num_val_tokens
        }
        # log all remaining metrics to weights and biases
        wandb.log(
<<<<<<< HEAD
            data=(trainer.state.metrics | val_metrics | test_metrics | strategy_time),
            #step=engine.num_train_samples
            step=engine.num_train_tokens + engine.num_val_tokens
=======
            data=(trainer.state.metrics | val_metrics | test_metrics | strategy_time | tokens_annotated),
            step=len(engine.train_dataset)
>>>>>>> ca24fe9c
        )

        # check if there is an output to visualize
        if loop.strategy.output is not None:
            ax, fig = visualize_embeds(loop.strategy)
            ax.set(title="%s embedding iteration %i (t-SNE)" % (config.active.strategy, engine.state.iteration))
            wandb.log({"Embedding": wandb.Image(fig)}, step=len(engine.train_dataset))
            # close figure
            plt.close(fig)

    # add work saved over sampling metric
    wss = WorkSavedOverSampling(output_transform=lambda _: tester.state.metrics['cm'])
    wss.attach(al_engine, "test/wss")

    # add area under learning curve metrics 
    if config.task is Task.SEQUENCE:
        # area under f-score curve
        area = AreaUnderLearningCurve(
            output_transform=lambda _: (
                al_engine.state.iteration,
                tester.state.metrics['test/F']
            )
        )
        area.attach(al_engine, "test/Area(F)")

    elif config.task in (Task.BIO_TAGGING, Task.NESTED_BIO_TAGGING):
        # area under token-level f-score curve
        area = AreaUnderLearningCurve(
            output_transform=lambda _: (
                al_engine.state.iteration,
                tester.state.metrics['test/token/F']
            )
        )
        area.attach(al_engine, "test/token/Area(F)")
        # area under entity-level f-score curve
        area = AreaUnderLearningCurve(
            output_transform=lambda _: (
                al_engine.state.iteration,
                tester.state.metrics['test/entity/weighted avg/F']
            )
        )
        area.attach(al_engine, "test/entity/weighted avg/Area(F)")

    # initialize wandb
    wandb_config = config.dict()
    wandb_config['data']['dataset'] = ds['train'].info.builder_name
    wandb_config['seed'] = seed
    wandb.init(
        config=wandb_config,
        project=os.environ.get("WANDB_PROJECT", "active-final"),
        group=config.name,
        job_type=config.active.strategy
    )

    # run active learning experiment
    state = al_engine.run(loop, steps=config.active.num_steps)
    print("Active Learning Metrics:", state.metrics)
    # log active learning metric scores
    wandb.run.summary.update(state.metrics)

    # run finished
    wandb.finish(quiet=True)

def main():

    from argparse import ArgumentParser
    # build argument parser
    parser = ArgumentParser(description="Train transformer model on sequence or bio-taging classification tasks using active learning.")
    # add arguments
    parser = ArgumentParser(description="Train transformer model on sequence or token classification tasks.")
    parser.add_argument("--config", type=str, required=True, help="Path to a valid experiment configuration")
    parser.add_argument("--use-cache", action='store_true', help="Load cached preprocessed datasets if available")
    parser.add_argument("--seed", type=int, default=1337, help="Random Seed")
    parser.add_argument("--strategy", type=str, default=None, help="Overwrite strategy specified in config")
    parser.add_argument("--budget", type=int, default=None, help="Overwrite budget specified in config")
    parser.add_argument("--query-size", type=int, default=None, help="Overwrite query size specified in config")
    # parse arguments
    args = parser.parse_args()

    # run active learning experiment
    active(**vars(args))

if __name__ == '__main__':
    main()<|MERGE_RESOLUTION|>--- conflicted
+++ resolved
@@ -234,14 +234,8 @@
         }
         # log all remaining metrics to weights and biases
         wandb.log(
-<<<<<<< HEAD
-            data=(trainer.state.metrics | val_metrics | test_metrics | strategy_time),
-            #step=engine.num_train_samples
-            step=engine.num_train_tokens + engine.num_val_tokens
-=======
             data=(trainer.state.metrics | val_metrics | test_metrics | strategy_time | tokens_annotated),
             step=len(engine.train_dataset)
->>>>>>> ca24fe9c
         )
 
         # check if there is an output to visualize
